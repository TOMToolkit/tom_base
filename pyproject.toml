[project]
name = "tomtoolkit"  # must match PyPI package name
description = "TOM Toolkit and base modules"
authors = [
    {name = "TOM Toolkit Project", email = "tomtoolkit-maintainers@lco.global"},
]
maintainers = [
    {name = "Joey Chatelain", email = "jchate6@gmail.com"},
    {name = "William Lindstrom", email = "llindstrom@lco.global"},
    {name = "Rachel Street", email = "rstreet@lco.global"},
]
license = "GPL-3.0-only"
readme = "README.md"
homepage = "https://lco.global/tomtoolkit/"
repository = "https://github.com/TOMToolkit/tom_base"
documentation = "https://tom-toolkit.readthedocs.io/en/latest/"
keywords = [
    'tomtoolkit',
    'TOM',
    'astronomy',
    'astrophysics',
    'cosmology',
    'science',
    'fits',
    'observatory',
]
classifiers = [
    'Development Status :: 3 - Alpha',
    'Intended Audience :: Science/Research',
    'License :: OSI Approved :: BSD License',
    'Operating System :: OS Independent',
    'Programming Language :: Python :: 3',
    'Programming Language :: Python :: 3.8',
    'Programming Language :: Python :: 3.9',
    'Programming Language :: Python :: 3.10',
    'Programming Language :: Python :: 3.11',
    'Programming Language :: Python :: 3.12',
    'Topic :: Scientific/Engineering :: Astronomy',
    'Topic :: Scientific/Engineering :: Physics'
]

dynamic = ["version"]
requires-python = ">=3.9.0,<3.13"
dependencies = [
    "numpy >1.24,<2.2",
    "astroquery <1",
    "astroplan >=0.8,<0.11",
    "astropy >=5.3.3,<7 ; python_version >= '3.10'",
    "astropy >=5.3.3,<6 ; python_version < '3.10'",
    "django <5",
    "djangorestframework >=3.15,<4",
    "django-bootstrap4 >3,<25",
    "beautifulsoup4 <5",
    "dramatiq[redis,watch] <2.0.0",
    "django-contrib-comments >=2.0,<3.0",
    "django-crispy-forms >=2.0,<3.0",
    "crispy-bootstrap4 >=2023.1,<2024.11",
    "django-dramatiq >=0.11,<0.12",
    "django-extensions >=3.0.0,<4.0.0",
    "django-filter >=23,<25",
    "django-gravatar2 >=1.0.0,<2.0.0",
    "django-guardian >=2.0.0,<3.0.0",
    "django-htmx >=1.0.0,<2.0.0",
    "fits2image >=0.4,<0.5",
    "markdown <4",
    "pillow >9.2,<12.0",
    "plotly <6",
    "python-dateutil <3",
    "requests <3",
    "specutils <2",
    "docutils !=0.21.post1",
    "sphinx-design >=0.6,<0.7",
]
<<<<<<< HEAD
django = "<5"
djangorestframework = ">=3.15,<4"
django-bootstrap4 = ">3,<25"
beautifulsoup4 = "<5"
dramatiq = {version = "<2.0.0", extras = ["redis", "watch"]}
django-contrib-comments = ">=2.0,<3.0"
django-crispy-forms = ">=2.0,<3.0"
crispy-bootstrap4 = ">=2023.1,<2024.11"
django-dramatiq = "~0.11"
django-extensions = "~3"
django-filter = ">=23,<25"
django-gravatar2 = "~1"
django-guardian = "~2"
django-htmx = "~1"
fits2image = "~0.4"
markdown = "<4"
pillow = ">9.2,<12.0"
plotly = "<6"
python-dateutil = "<3"
requests = "<3"
specutils = "<2"
docutils = "!=0.21.post1"
sphinx-design = "^0.6.1"
importlib-resources = "^6.4.5"
=======

[tool.poetry]
packages = [ # tell poetry build that the repo is named tom_base (which != name, above)
    { include="tom_alerts"},
    { include="tom_base"},
    { include="tom_catalogs"},
    { include="tom_common"},
    { include="tom_dataproducts"},
    { include="tom_dataservices"},
    { include="tom_observations"},
    { include="tom_setup"},
    { include="tom_targets"},
    { include="*", format="sdist"},
]
version = "0.0.0" # version supplied by poetry-dynamic-versioning
>>>>>>> b0486a6f

[tool.poetry.group.test.dependencies]
responses = ">=0.23,<0.26"
factory_boy = ">3.2.1,<3.4"
psycopg2-binary = "*" # for testing postgres

[tool.poetry.group.docs.dependencies]
recommonmark = "~0.7"
sphinx = ">=5,<8"
sphinx-rtd-theme = ">=1.0,<3.1"
sphinx-copybutton = "~0.5"

[tool.poetry.group.coverage.dependencies]
coverage = ">=6,<8" # coveralls needs ~6 even though 7.3.2 is latest
coveralls = ">=3,<5"

[tool.poetry.group.lint.dependencies]
flake8 = ">=6.0,<7.2"


[tool.poetry.requires-plugins]
poetry-dynamic-versioning = { version = ">=1.0.0,<2.0.0", extras = ["plugin"] }

[tool.poetry-dynamic-versioning]
enable = true
vcs = "git"
style = "pep440"
# the default pattern regex makes the 'v' manditory
# this pattern modifies the default regex in order to make the 'v' optional
# ('v' becomes '[v]?' meaning a single v, [v], and ? means optional)
pattern = "(?x)^[v]?((?P<epoch>\\d+)!)?(?P<base>\\d+(\\.\\d+)*)([-._]?((?P<stage>[a-zA-Z]+)[-._]?(?P<revision>\\d+)?))?(\\+(?P<tagged_metadata>.+))?$"

# substitute version not only in pyproject.toml (which the config block above does)
# but also the __version__.py file (using the default value of the files property).
[tool.poetry-dynamic-versioning.substitution]


[build-system]
requires = ["poetry-core >=1.0.0", "poetry-dynamic-versioning >=1.0.0, <2.0.0"]
build-backend = "poetry_dynamic_versioning.backend"<|MERGE_RESOLUTION|>--- conflicted
+++ resolved
@@ -70,33 +70,8 @@
     "specutils <2",
     "docutils !=0.21.post1",
     "sphinx-design >=0.6,<0.7",
+    "importlib-resources >=6.4.5,<6.5.0",
 ]
-<<<<<<< HEAD
-django = "<5"
-djangorestframework = ">=3.15,<4"
-django-bootstrap4 = ">3,<25"
-beautifulsoup4 = "<5"
-dramatiq = {version = "<2.0.0", extras = ["redis", "watch"]}
-django-contrib-comments = ">=2.0,<3.0"
-django-crispy-forms = ">=2.0,<3.0"
-crispy-bootstrap4 = ">=2023.1,<2024.11"
-django-dramatiq = "~0.11"
-django-extensions = "~3"
-django-filter = ">=23,<25"
-django-gravatar2 = "~1"
-django-guardian = "~2"
-django-htmx = "~1"
-fits2image = "~0.4"
-markdown = "<4"
-pillow = ">9.2,<12.0"
-plotly = "<6"
-python-dateutil = "<3"
-requests = "<3"
-specutils = "<2"
-docutils = "!=0.21.post1"
-sphinx-design = "^0.6.1"
-importlib-resources = "^6.4.5"
-=======
 
 [tool.poetry]
 packages = [ # tell poetry build that the repo is named tom_base (which != name, above)
@@ -112,7 +87,6 @@
     { include="*", format="sdist"},
 ]
 version = "0.0.0" # version supplied by poetry-dynamic-versioning
->>>>>>> b0486a6f
 
 [tool.poetry.group.test.dependencies]
 responses = ">=0.23,<0.26"
