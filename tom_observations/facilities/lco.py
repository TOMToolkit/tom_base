from datetime import datetime, timedelta
import json
import requests

from astropy import units as u
from crispy_forms.bootstrap import PrependedText
from crispy_forms.layout import Column, Div, HTML, Layout, Row
from dateutil.parser import parse
from django import forms
from django.conf import settings
from django.core.cache import cache

from tom_common.exceptions import ImproperCredentialsException
from tom_observations.cadence import CadenceForm, DelayedCadenceForm
from tom_observations.facility import BaseRoboticObservationFacility, BaseRoboticObservationForm, get_service_class
from tom_observations.observing_strategy import GenericStrategyForm
from tom_observations.widgets import FilterField
from tom_targets.models import Target, REQUIRED_NON_SIDEREAL_FIELDS, REQUIRED_NON_SIDEREAL_FIELDS_PER_SCHEME

# Determine settings for this module.
try:
    LCO_SETTINGS = settings.FACILITIES['LCO']
except (AttributeError, KeyError):
    LCO_SETTINGS = {
        'portal_url': 'https://observe.lco.global',
        'api_key': '',
    }

# Module specific settings.
PORTAL_URL = LCO_SETTINGS['portal_url']
SUCCESSFUL_OBSERVING_STATES = ['COMPLETED']
FAILED_OBSERVING_STATES = ['WINDOW_EXPIRED', 'CANCELED']
TERMINAL_OBSERVING_STATES = SUCCESSFUL_OBSERVING_STATES + FAILED_OBSERVING_STATES

# Units of flux and wavelength for converting to Specutils Spectrum1D objects
FLUX_CONSTANT = (1e-15 * u.erg) / (u.cm ** 2 * u.second * u.angstrom)
WAVELENGTH_UNITS = u.angstrom

# FITS header keywords used for data processing
FITS_FACILITY_KEYWORD = 'ORIGIN'
FITS_FACILITY_KEYWORD_VALUE = 'LCOGT'
FITS_FACILITY_DATE_OBS_KEYWORD = 'DATE-OBS'

# Functions needed specifically for LCO
# Helpers for LCO fields
ipp_value_help = """
        Value between 0.5 to 2.0.
        <a href="https://lco.global/documents/20/the_new_priority_factor.pdf">
            More information about Intra Proprosal Priority (IPP).
        </a>.
"""

observation_mode_help = """
    <a href="https://lco.global/documentation/special-scheduling-modes/">
        More information about Rapid Response mode.
    </a>
"""

end_help = """
    Try the
    <a href="https://lco.global/observatory/visibility/">
        Target Visibility Calculator.
    </a>
"""

instrument_type_help = """
    <a href="https://lco.global/observatory/instruments/">
        More information about LCO instruments.
    </a>
"""

exposure_time_help = """
    Try the
    <a href="https://exposure-time-calculator.lco.global/">
        online Exposure Time Calculator.
    </a>
"""

max_airmass_help = """
    Advice on
    <a href="https://lco.global/documentation/airmass-limit">
        setting the airmass limit.
    </a>
"""


def make_request(*args, **kwargs):
    response = requests.request(*args, **kwargs)
    if 400 <= response.status_code < 500:
        raise ImproperCredentialsException('LCO: ' + str(response.content))
    response.raise_for_status()
    return response


class LCOBaseForm(forms.Form):
    ipp_value = forms.FloatField()
    exposure_count = forms.IntegerField(min_value=1)
    exposure_time = forms.FloatField(min_value=0.1)
    max_airmass = forms.FloatField()

    def __init__(self, *args, **kwargs):
        super().__init__(*args, **kwargs)
        self.fields['proposal'] = forms.ChoiceField(choices=self.proposal_choices())
        self.fields['filter'] = forms.ChoiceField(choices=self.filter_choices())
        self.fields['instrument_type'] = forms.ChoiceField(choices=self.instrument_choices())

    def _get_instruments(self):
        cached_instruments = cache.get('lco_instruments')

        if not cached_instruments:
            response = make_request(
                'GET',
                PORTAL_URL + '/api/instruments/',
                headers={'Authorization': 'Token {0}'.format(LCO_SETTINGS['api_key'])}
            )
            cached_instruments = {k: v for k, v in response.json().items() if 'SOAR' not in k}
            cache.set('lco_instruments', cached_instruments)

        return cached_instruments

    def instrument_choices(self):
        return [(k, v['name']) for k, v in self._get_instruments().items()]

    def filter_choices(self):
        return set([
            (f['code'], f['name']) for ins in self._get_instruments().values() for f in
            ins['optical_elements'].get('filters', []) + ins['optical_elements'].get('slits', [])
            ])

    def proposal_choices(self):
        response = make_request(
            'GET',
            PORTAL_URL + '/api/profile/',
            headers={'Authorization': 'Token {0}'.format(LCO_SETTINGS['api_key'])}
        )
        choices = []
        for p in response.json()['proposals']:
            if p['current']:
                choices.append((p['id'], '{} ({})'.format(p['title'], p['id'])))
        return choices


class LCOBaseObservationForm(BaseRoboticObservationForm, LCOBaseForm, CadenceForm):
    """
    The LCOBaseObservationForm provides the base set of utilities to construct an observation at Las Cumbres
    Observatory. While the forms that inherit from it provide a subset of instruments and filters, the
    LCOBaseObservationForm presents the user with all of the instrument and filter options that the facility has to
    offer.
    """
    name = forms.CharField()
    ipp_value = forms.FloatField(label='Intra Proposal Priority (IPP factor)',
                                 min_value=0.5,
                                 max_value=2,
                                 help_text=ipp_value_help)
    start = forms.CharField(widget=forms.TextInput(attrs={'type': 'date'}))
    end = forms.CharField(widget=forms.TextInput(attrs={'type': 'date'}),
                          help_text=end_help)
    exposure_count = forms.IntegerField(min_value=1)
    exposure_time = forms.FloatField(min_value=0.1,
                                     widget=forms.TextInput(attrs={'placeholder': 'Seconds'}),
                                     help_text=exposure_time_help)
    max_airmass = forms.FloatField(help_text=max_airmass_help)
    min_lunar_distance = forms.IntegerField(min_value=0, label='Minimum Lunar Distance', required=False)
    period = forms.FloatField(required=False)
    jitter = forms.FloatField(required=False)
    observation_mode = forms.ChoiceField(
        choices=(('NORMAL', 'Normal'), ('TARGET_OF_OPPORTUNITY', 'Rapid Response')),
        help_text=observation_mode_help
    )

    def __init__(self, *args, **kwargs):
        super().__init__(*args, **kwargs)
        self.helper.layout = Layout(
            self.common_layout,
            self.layout(),
            self.cadence_layout,
            self.button_layout()
        )

    def layout(self):
        return Div(
            Div(
                Div(
                    'name', 'proposal', 'ipp_value', 'observation_mode', 'start', 'end',
                    css_class='col'
                ),
                Div(
                    'filter', 'instrument_type', 'exposure_count', 'exposure_time', 'max_airmass', 'min_lunar_distance',
                    css_class='col'
                ),
                css_class='form-row',
            ),
            Div(
                HTML('<p>Cadence parameters. Leave blank if no cadencing is desired.</p>'),
            ),
            Div(
                Div(
                    'period',
                    css_class='col'
                ),
                Div(
                    'jitter',
                    css_class='col'
                ),
                css_class='form-row'
            ),
        )

    def clean_start(self):
        start = self.cleaned_data['start']
        return parse(start).isoformat()

    def clean_end(self):
        end = self.cleaned_data['end']
        return parse(end).isoformat()

    def is_valid(self):
        super().is_valid()
        obs_module = get_service_class(self.cleaned_data['facility'])
        errors = obs_module().validate_observation(self.observation_payload())
        if errors:
            self.add_error(None, self._flatten_error_dict(errors))
        return not errors

    def _flatten_error_dict(self, error_dict):
        non_field_errors = []
        for k, v in error_dict.items():
            if type(v) == list:
                for i in v:
                    if type(i) == str:
                        if k in self.fields:
                            self.add_error(k, i)
                        else:
                            non_field_errors.append('{}: {}'.format(k, i))
                    if type(i) == dict:
                        non_field_errors.append(self._flatten_error_dict(i))
            elif type(v) == str:
                if k in self.fields:
                    self.add_error(k, v)
                else:
                    non_field_errors.append('{}: {}'.format(k, v))
            elif type(v) == dict:
                non_field_errors.append(self._flatten_error_dict(v))

        return non_field_errors

    def instrument_to_type(self, instrument_type):
        if 'FLOYDS' in instrument_type:
            return 'SPECTRUM'
        elif 'NRES' in instrument_type:
            return 'NRES_SPECTRUM'
        else:
            return 'EXPOSE'

    def _build_target_fields(self):
        target = Target.objects.get(pk=self.cleaned_data['target_id'])
        target_fields = {
            'name': target.name,
        }
        if target.type == Target.SIDEREAL:
            target_fields['type'] = 'ICRS'
            target_fields['ra'] = target.ra
            target_fields['dec'] = target.dec
            target_fields['proper_motion_ra'] = target.pm_ra
            target_fields['proper_motion_dec'] = target.pm_dec
            target_fields['epoch'] = target.epoch
        elif target.type == Target.NON_SIDEREAL:
            target_fields['type'] = 'ORBITAL_ELEMENTS'
            # Mapping from TOM field names to LCO API field names, for fields
            # where there are differences
            field_mapping = {
                'inclination': 'orbinc',
                'lng_asc_node': 'longascnode',
                'arg_of_perihelion': 'argofperih',
                'semimajor_axis': 'meandist',
                'mean_anomaly': 'meananom',
                'mean_daily_motion': 'dailymot',
                'epoch_of_elements': 'epochofel',
                'epoch_of_perihelion': 'epochofperih',
            }
            # The fields to include in the payload depend on the scheme. Add
            # only those that are required
            fields = (REQUIRED_NON_SIDEREAL_FIELDS
                      + REQUIRED_NON_SIDEREAL_FIELDS_PER_SCHEME[target.scheme])
            for field in fields:
                lco_field = field_mapping.get(field, field)
                target_fields[lco_field] = getattr(target, field)

        return target_fields

    def _build_instrument_config(self):
        instrument_config = {
            'exposure_count': self.cleaned_data['exposure_count'],
            'exposure_time': self.cleaned_data['exposure_time'],
            'optical_elements': {
                'filter': self.cleaned_data['filter']
            }
        }

        return [instrument_config]

    def _build_configuration(self):
        return {
            'type': self.instrument_to_type(self.cleaned_data['instrument_type']),
            'instrument_type': self.cleaned_data['instrument_type'],
            'target': self._build_target_fields(),
            'instrument_configs': self._build_instrument_config(),
            'acquisition_config': {

            },
            'guiding_config': {

            },
            'constraints': {
                'max_airmass': self.cleaned_data['max_airmass']
            }
        }

    def _expand_cadence_request(self, payload):
        payload['requests'][0]['cadence'] = {
            'start': self.cleaned_data['start'],
            'end': self.cleaned_data['end'],
            'period': self.cleaned_data['period'],
            'jitter': self.cleaned_data['jitter']
        }
        payload['requests'][0]['windows'] = []
        response = make_request(
            'POST',
            PORTAL_URL + '/api/requestgroups/cadence/',
            json=payload,
            headers={'Authorization': 'Token {0}'.format(LCO_SETTINGS['api_key'])}
        )
        return response.json()

    def observation_payload(self):
        payload = {
            "name": self.cleaned_data['name'],
            "proposal": self.cleaned_data['proposal'],
            "ipp_value": self.cleaned_data['ipp_value'],
            "operator": "SINGLE",
            "observation_type": self.cleaned_data['observation_mode'],
            "requests": [
                {
                    "configurations": [self._build_configuration()],
                    "windows": [
                        {
                            "start": self.cleaned_data['start'],
                            "end": self.cleaned_data['end']
                        }
                    ],
                    "location": {
                        "telescope_class": self._get_instruments()[self.cleaned_data['instrument_type']]['class']
                    }
                }
            ]
        }
        if self.cleaned_data.get('period') and self.cleaned_data.get('jitter'):
            payload = self._expand_cadence_request(payload)

        return payload


class LCOImagingObservationForm(LCOBaseObservationForm):
    """
    The LCOImagingObservationForm allows the selection of parameters for observing using LCO's Imagers. The list of
    Imagers and their details can be found here: https://lco.global/observatory/instruments/
    """
    def instrument_choices(self):
        return [(k, v['name']) for k, v in self._get_instruments().items() if 'IMAGE' in v['type']]

    def filter_choices(self):
        return set([
            (f['code'], f['name']) for ins in self._get_instruments().values() for f in
            ins['optical_elements'].get('filters', [])
            ])


class LCOSpectroscopyObservationForm(LCOBaseObservationForm):
    """
    The LCOSpectroscopyObservationForm allows the selection of parameters for observing using LCO's Spectrographs. The
    list of spectrographs and their details can be found here: https://lco.global/observatory/instruments/
    """
    rotator_angle = forms.FloatField(min_value=0.0, initial=0.0)

    def __init__(self, *args, **kwargs):
        super().__init__(*args, **kwargs)
        self.fields['filter'].label = 'Slit'

    def layout(self):
        return Div(
            Div(
                Div(
                    'name', 'proposal', 'ipp_value', 'observation_mode', 'start', 'end',
                    css_class='col'
                ),
                Div(
                    'filter', 'instrument_type', 'exposure_count', 'exposure_time', 'max_airmass', 'rotator_angle',
                    css_class='col'
                ),
                css_class='form-row',
            ),
            Div(
                Div(
                    HTML('<p>Cadence parameters. Leave blank if no cadencing is desired.</p>'),
                    css_class='row'
                ),
                Div(
                    Div(
                        'period', 'jitter',
                        css_class='col'
                    ),
                    css_class='form-row'
                )
            )
        )

    def instrument_choices(self):
        return [(k, v['name']) for k, v in self._get_instruments().items() if 'SPECTRA' in v['type']]

    # NRES does not take a slit, and therefore needs an option of None
    def filter_choices(self):
        return set([
            (f['code'], f['name']) for ins in self._get_instruments().values() for f in
            ins['optical_elements'].get('slits', [])
            ] + [('None', 'None')])

    def _build_instrument_config(self):
        instrument_configs = super()._build_instrument_config()
        if self.cleaned_data['filter'] != 'None':
<<<<<<< HEAD
            instrument_config[0]['optical_elements'] = {
                'slit': self.cleaned_data['filter']
            }
        else:
            instrument_config[0].pop('optical_elements')
        instrument_config[0]['rotator_mode'] = 'VFLOAT'  # TODO: Should be a distinct field, SKY & VFLOAT are both valid
        instrument_config[0]['extra_params'] = {
            'rotator_angle': self.cleaned_data['rotator_angle']
        }

        return [instrument_config]
=======
            instrument_configs[0]['optical_elements'] = {
                'slit': self.cleaned_data['filter']
            }
        else:
            instrument_configs[0].pop('optical_elements')
        instrument_configs[0]['rotator_mode'] = 'VFLOAT'  # TODO: Should be distinct field, SKY & VFLOAT are both valid
        instrument_configs[0]['extra_params'] = {
            'rotator_angle': self.cleaned_data['rotator_angle']
        }

        return []
        return instrument_configs
>>>>>>> 40c11ac9


class LCOPhotometricSequenceForm(LCOBaseObservationForm, DelayedCadenceForm):
    """
    The LCOPhotometricSequenceForm provides a form offering a subset of the parameters in the LCOImagingObservationForm.
    The form is modeled after the Supernova Exchange application's Photometric Sequence Request Form, and allows the
    configuration of multiple filters, as well as a more intuitive proactive cadence form.
    """
    U_filter = FilterField(label='U', required=False)
    B_filter = FilterField(label='B', required=False)
    V_filter = FilterField(label='V', required=False)
    R_filter = FilterField(label='R', required=False)
    I_filter = FilterField(label='I', required=False)
    u_filter = FilterField(label='u', required=False)
    g_filter = FilterField(label='g', required=False)
    r_filter = FilterField(label='r', required=False)
    i_filter = FilterField(label='i', required=False)
    z_filter = FilterField(label='z', required=False)
    w_filter = FilterField(label='w', required=False)
    filter_mapping = {
        'U_filter': 'U',
        'B_filter': 'B',
        'V_filter': 'v',
        'R_filter': 'R',
        'I_filter': 'I',
        'u_filter': 'up',
        'g_filter': 'gp',
        'r_filter': 'rp',
        'i_filter': 'ip',
        'z_filter': 'zs',
        'w_filter': 'w'
    }

    def __init__(self, *args, **kwargs):
        super().__init__(*args, **kwargs)
        self.helper.layout = Layout(
            Div(
                Column('name'),
                Column('cadence_type'),
                Column('cadence_frequency'),
                css_class='form-row'
            ),
            Layout('facility', 'target_id', 'observation_type'),
            self.layout(),
            self.button_layout()
        )
<<<<<<< HEAD
        self.fields['cadence_type'].required = False
        self.fields['cadence_strategy'].required = False
        self.fields['cadence_frequency'].required = False
        self.fields['groups'].label = 'Data granted to'
=======
        for field_name in ['cadence_type', 'cadence_strategy', 'cadence_frequency']:
            self.fields[field_name].required = False
        for field_name in ['exposure_time', 'exposure_count', 'start', 'end', 'filter']:
            self.fields.pop(field_name)
        if self.fields.get('groups'):
            self.fields['groups'].label = 'Data granted to'
>>>>>>> 40c11ac9

    def _build_instrument_config(self):
        instrument_config = []
        for label, filter in self.filter_mapping.items():
<<<<<<< HEAD
            filter_parameters = list(self.cleaned_data[label])
=======
>>>>>>> 40c11ac9
            if len(self.cleaned_data[label]) > 0:
                instrument_config.append({
                    'exposure_count': self.cleaned_data[label][1],
                    'exposure_time': self.cleaned_data[label][0],
                    'optical_elements': {
                        'filter': self.filter_mapping[label]
                    }
                })

        return instrument_config

    def clean(self):
        cleaned_data = super().clean()
        now = datetime.now()
        cleaned_data['start'] = datetime.strftime(datetime.now(), '%Y-%m-%dT%H:%M:%S')
        cadence_frequency = 24 if not cleaned_data.get('cadence_frequency') else cleaned_data.get('cadence_frequency')
        cleaned_data['end'] = datetime.strftime(now + timedelta(hours=cadence_frequency), '%Y-%m-%dT%H:%M:%S')
        if cleaned_data['cadence_type'] == 'repeat':
            cleaned_data['cadence_strategy'] = 'Resume Cadence After Failure'

        return cleaned_data

    def instrument_choices(self):
        return [i for i in super().instrument_choices()
                if i[0] in ['1M0-SCICAM-SINISTRO', '0M4-SCICAM-SBIG', '2M0-SPECTRAL-AG']]

    def layout(self):
        if settings.TARGET_PERMISSIONS_ONLY:
<<<<<<< HEAD
            groups = Row('')
=======
            groups = Div()
>>>>>>> 40c11ac9
        else:
            groups = Row('groups')
        return Div(
            Div(
                Row(
                    Column(HTML('Exposure Time')),
                    Column(HTML('No. of Exposures')),
                    Column(HTML('Block No.')),
                ),
                Row('U_filter'),
                Row('B_filter'),
                Row('V_filter'),
                Row('R_filter'),
                Row('I_filter'),
                Row('u_filter'),
                Row('g_filter'),
                Row('r_filter'),
                Row('i_filter'),
                Row('z_filter'),
                Row('w_filter'),
                css_class='col-md-6'
            ),
            Div(
                Row('max_airmass'),
                Row(
                    PrependedText('min_lunar_distance', '>')
                ),
                Row('instrument_type'),
                Row('proposal'),
                Row('observation_mode'),
                Row('ipp_value'),
                groups,
                css_class='col-md-6'
            ),
            css_class='form-row'
        )


class LCOObservingStrategyForm(GenericStrategyForm, LCOBaseForm):
    def __init__(self, *args, **kwargs):
        super().__init__(*args, **kwargs)
        for field_name in ['groups', 'target_id']:
            self.fields.pop(field_name, None)
        for field in self.fields:
            if field != 'strategy_name':
                self.fields[field].required = False
        self.helper.layout = Layout(
            self.common_layout,
            Div(
                Div(
                    'proposal', 'ipp_value', 'filter', 'instrument_type',
                    css_class='col'
                ),
                Div(
                    'exposure_count', 'exposure_time', 'max_airmass',
                    css_class='col'
                ),
                css_class='form-row',
            )
        )


class LCOFacility(BaseRoboticObservationFacility):
    """
    The ``LCOFacility`` is the interface to the Las Cumbres Observatory Observation Portal. For information regarding
    LCO observing and the available parameters, please see https://observe.lco.global/help/.
    """

    name = 'LCO'
<<<<<<< HEAD
    default_form_class = LCOBaseObservationForm
    observation_types = [('IMAGING', 'Imaging'), ('SPECTRA', 'Spectroscopy'), ('SEQUENCE', 'Photometric Sequence')]
=======
    observation_forms = {
        'IMAGING': LCOImagingObservationForm,
        'SPECTRA': LCOSpectroscopyObservationForm,
        'PHOTOMETRIC_SEQUENCE': LCOPhotometricSequenceForm
    }
>>>>>>> 40c11ac9
    # The SITES dictionary is used to calculate visibility intervals in the
    # planning tool. All entries should contain latitude, longitude, elevation
    # and a code.
    # TODO: Flip sitecode and site name
    # TODO: Why is tlv not represented here?
    SITES = {
        'Siding Spring': {
            'sitecode': 'coj',
            'latitude': -31.272,
            'longitude': 149.07,
            'elevation': 1116
        },
        'Sutherland': {
            'sitecode': 'cpt',
            'latitude': -32.38,
            'longitude': 20.81,
            'elevation': 1804
        },
        'Teide': {
            'sitecode': 'tfn',
            'latitude': 20.3,
            'longitude': -16.511,
            'elevation': 2390
        },
        'Cerro Tololo': {
            'sitecode': 'lsc',
            'latitude': -30.167,
            'longitude': -70.804,
            'elevation': 2198
        },
        'McDonald': {
            'sitecode': 'elp',
            'latitude': 30.679,
            'longitude': -104.015,
            'elevation': 2027
        },
        'Haleakala': {
            'sitecode': 'ogg',
            'latitude': 20.706,
            'longitude': -156.258,
            'elevation': 3065
        }
    }

    def get_form(self, observation_type):
<<<<<<< HEAD
        # try:
        #     form_class = settings['LCO']['observation_types'][observation_type]['form_class']
        #     return form_class
        # except:
        #     return default_form_class
        if observation_type == 'IMAGING':
            return LCOImagingObservationForm
        elif observation_type == 'SPECTRA':
            return LCOSpectroscopyObservationForm
        elif observation_type == 'SEQUENCE':
            return LCOPhotometricSequenceForm
        else:
=======
        try:
            return self.observation_forms[observation_type]
        except KeyError:
>>>>>>> 40c11ac9
            return LCOBaseObservationForm

    # def get_observation_types(self):


    def get_strategy_form(self, observation_type):
        return LCOObservingStrategyForm

    def submit_observation(self, observation_payload):
        response = make_request(
            'POST',
            PORTAL_URL + '/api/requestgroups/',
            json=observation_payload,
            headers=self._portal_headers()
        )
        return [r['id'] for r in response.json()['requests']]

    def validate_observation(self, observation_payload):
        response = make_request(
            'POST',
            PORTAL_URL + '/api/requestgroups/validate/',
            json=observation_payload,
            headers=self._portal_headers()
        )
        return response.json()['errors']

    def cancel_observation(self, observation_id):
        response = make_request(
            'POST',
            f'{PORTAL_URL}/api/requestgroups/{observation_id}/cancel/',
            headers=self._portal_headers()
        )
        return response.json()['errors']

    def get_observation_url(self, observation_id):
        return PORTAL_URL + '/requests/' + observation_id

    def get_flux_constant(self):
        return FLUX_CONSTANT

    def get_wavelength_units(self):
        return WAVELENGTH_UNITS

    def get_date_obs_from_fits_header(self, header):
        return header.get(FITS_FACILITY_DATE_OBS_KEYWORD, None)

    def is_fits_facility(self, header):
        """
        Returns True if the 'ORIGIN' keyword is in the given FITS header and contains the value 'LCOGT', False
        otherwise.

        :param header: FITS header object
        :type header: dictionary-like

        :returns: True if header matches LCOGT, False otherwise
        :rtype: boolean
        """
        return FITS_FACILITY_KEYWORD_VALUE == header.get(FITS_FACILITY_KEYWORD, None)

    def get_start_end_keywords(self):
        return ('start', 'end')

    def get_terminal_observing_states(self):
        return TERMINAL_OBSERVING_STATES

    def get_failed_observing_states(self):
        return FAILED_OBSERVING_STATES

    def get_observing_sites(self):
        return self.SITES

    def get_facility_weather_urls(self):
        """
        `facility_weather_urls = {'code': 'XYZ', 'sites': [ site_dict, ... ]}`
        where
        `site_dict = {'code': 'XYZ', 'weather_url': 'http://path/to/weather'}`
        """
        # TODO: manually add a weather url for tlv
        facility_weather_urls = {
            'code': 'LCO',
            'sites': [
                {
                    'code': site['sitecode'],
                    'weather_url': f'https://weather.lco.global/#/{site["sitecode"]}'
                }
                for site in self.SITES.values()]
            }

        return facility_weather_urls

    def get_facility_status(self):
        """
        Get the telescope_states from the LCO API endpoint and simply
        transform the returned JSON into the following dictionary hierarchy
        for use by the facility_status.html template partial.

        facility_dict = {'code': 'LCO', 'sites': [ site_dict, ... ]}
        site_dict = {'code': 'XYZ', 'telescopes': [ telescope_dict, ... ]}
        telescope_dict = {'code': 'XYZ', 'status': 'AVAILABILITY'}

        Here's an example of the returned dictionary:

        literal_facility_status_example = {
            'code': 'LCO',
            'sites': [
                {
                    'code': 'BPL',
                    'telescopes': [
                        {
                            'code': 'bpl.doma.1m0a',
                            'status': 'AVAILABLE'
                        },
                    ],
                },
                {
                    'code': 'ELP',
                    'telescopes': [
                        {
                            'code': 'elp.doma.1m0a',
                            'status': 'AVAILABLE'
                        },
                        {
                            'code': 'elp.domb.1m0a',
                            'status': 'AVAILABLE'
                        },
                    ]
                }
            ]
        }

        :return: facility_dict
        """
        # make the request to the LCO API for the telescope_states
        response = make_request(
            'GET',
            PORTAL_URL + '/api/telescope_states/',
            headers=self._portal_headers()
        )
        telescope_states = response.json()

        # Now, transform the telescopes_state dictionary in a dictionary suitable
        # for the facility_status.html template partial.

        # set up the return value to be populated by the for loop below
        facility_status = {
            'code': 'LCO',
            'sites': []
        }

        for telescope_key, telescope_value in telescope_states.items():
            [site_code, _, _] = telescope_key.split('.')

            # extract this telescope and it's status from the response
            telescope = {
                'code': telescope_key,
                'status': telescope_value[0]['event_type']
            }

            # get the site dictionary from the facilities list of sites
            # filter by site_code and provide a default (None) for new sites
            site = next((site_ix for site_ix in facility_status['sites']
                         if site_ix['code'] == site_code), None)
            # create the site if it's new and not yet in the facility_status['sites] list
            if site is None:
                new_site = {
                    'code': site_code,
                    'telescopes': []
                }
                facility_status['sites'].append(new_site)
                site = new_site

            # Now, add the telescope to the site's telescopes
            site['telescopes'].append(telescope)

        return facility_status

    def get_observation_status(self, observation_id):
        response = make_request(
            'GET',
            PORTAL_URL + '/api/requests/{0}'.format(observation_id),
            headers=self._portal_headers()
        )
        state = response.json()['state']

        response = make_request(
            'GET',
            PORTAL_URL + '/api/requests/{0}/observations/'.format(observation_id),
            headers=self._portal_headers()
        )
        blocks = response.json()
        current_block = None
        for block in blocks:
            if block['state'] == 'COMPLETED':
                current_block = block
                break
            elif block['state'] == 'PENDING':
                current_block = block
        if current_block:
            scheduled_start = current_block['start']
            scheduled_end = current_block['end']
        else:
            scheduled_start, scheduled_end = None, None

        return {'state': state, 'scheduled_start': scheduled_start, 'scheduled_end': scheduled_end}

    def data_products(self, observation_id, product_id=None):
        products = []
        for frame in self._archive_frames(observation_id, product_id):
            products.append({
                'id': frame['id'],
                'filename': frame['filename'],
                'created': parse(frame['DATE_OBS']),
                'url': frame['url']
            })
        return products

    # The following methods are used internally by this module
    # and should not be called directly from outside code.

    def _portal_headers(self):
        if LCO_SETTINGS.get('api_key'):
            return {'Authorization': 'Token {0}'.format(LCO_SETTINGS['api_key'])}
        else:
            return {}

    def _archive_headers(self):
        if LCO_SETTINGS.get('api_key'):
            archive_token = cache.get('LCO_ARCHIVE_TOKEN')
            if not archive_token:
                response = make_request(
                    'GET',
                    PORTAL_URL + '/api/profile/',
                    headers={'Authorization': 'Token {0}'.format(LCO_SETTINGS['api_key'])}
                )
                archive_token = response.json().get('tokens', {}).get('archive')
                if archive_token:
                    cache.set('LCO_ARCHIVE_TOKEN', archive_token, 3600)
                    return {'Authorization': 'Bearer {0}'.format(archive_token)}

            else:
                return {'Authorization': 'Bearer {0}'.format(archive_token)}
        else:
            return {}

    def _archive_frames(self, observation_id, product_id=None):
        # todo save this key somewhere
        frames = []
        if product_id:
            response = make_request(
                'GET',
                'https://archive-api.lco.global/frames/{0}/'.format(product_id),
                headers=self._archive_headers()
            )
            frames = [response.json()]
        else:
            url = 'https://archive-api.lco.global/frames/?REQNUM={0}&limit=1000'.format(observation_id)
            while url:
                response = make_request(
                    'GET',
                    url,
                    headers=self._archive_headers()
                )
                frames.extend(response.json()['results'])
                url = response.json()['next']
        return frames<|MERGE_RESOLUTION|>--- conflicted
+++ resolved
@@ -427,19 +427,6 @@
     def _build_instrument_config(self):
         instrument_configs = super()._build_instrument_config()
         if self.cleaned_data['filter'] != 'None':
-<<<<<<< HEAD
-            instrument_config[0]['optical_elements'] = {
-                'slit': self.cleaned_data['filter']
-            }
-        else:
-            instrument_config[0].pop('optical_elements')
-        instrument_config[0]['rotator_mode'] = 'VFLOAT'  # TODO: Should be a distinct field, SKY & VFLOAT are both valid
-        instrument_config[0]['extra_params'] = {
-            'rotator_angle': self.cleaned_data['rotator_angle']
-        }
-
-        return [instrument_config]
-=======
             instrument_configs[0]['optical_elements'] = {
                 'slit': self.cleaned_data['filter']
             }
@@ -452,7 +439,6 @@
 
         return []
         return instrument_configs
->>>>>>> 40c11ac9
 
 
 class LCOPhotometricSequenceForm(LCOBaseObservationForm, DelayedCadenceForm):
@@ -499,27 +485,16 @@
             self.layout(),
             self.button_layout()
         )
-<<<<<<< HEAD
-        self.fields['cadence_type'].required = False
-        self.fields['cadence_strategy'].required = False
-        self.fields['cadence_frequency'].required = False
-        self.fields['groups'].label = 'Data granted to'
-=======
         for field_name in ['cadence_type', 'cadence_strategy', 'cadence_frequency']:
             self.fields[field_name].required = False
         for field_name in ['exposure_time', 'exposure_count', 'start', 'end', 'filter']:
             self.fields.pop(field_name)
         if self.fields.get('groups'):
             self.fields['groups'].label = 'Data granted to'
->>>>>>> 40c11ac9
 
     def _build_instrument_config(self):
         instrument_config = []
         for label, filter in self.filter_mapping.items():
-<<<<<<< HEAD
-            filter_parameters = list(self.cleaned_data[label])
-=======
->>>>>>> 40c11ac9
             if len(self.cleaned_data[label]) > 0:
                 instrument_config.append({
                     'exposure_count': self.cleaned_data[label][1],
@@ -548,11 +523,7 @@
 
     def layout(self):
         if settings.TARGET_PERMISSIONS_ONLY:
-<<<<<<< HEAD
-            groups = Row('')
-=======
             groups = Div()
->>>>>>> 40c11ac9
         else:
             groups = Row('groups')
         return Div(
@@ -622,16 +593,11 @@
     """
 
     name = 'LCO'
-<<<<<<< HEAD
-    default_form_class = LCOBaseObservationForm
-    observation_types = [('IMAGING', 'Imaging'), ('SPECTRA', 'Spectroscopy'), ('SEQUENCE', 'Photometric Sequence')]
-=======
     observation_forms = {
         'IMAGING': LCOImagingObservationForm,
         'SPECTRA': LCOSpectroscopyObservationForm,
         'PHOTOMETRIC_SEQUENCE': LCOPhotometricSequenceForm
     }
->>>>>>> 40c11ac9
     # The SITES dictionary is used to calculate visibility intervals in the
     # planning tool. All entries should contain latitude, longitude, elevation
     # and a code.
@@ -677,28 +643,10 @@
     }
 
     def get_form(self, observation_type):
-<<<<<<< HEAD
-        # try:
-        #     form_class = settings['LCO']['observation_types'][observation_type]['form_class']
-        #     return form_class
-        # except:
-        #     return default_form_class
-        if observation_type == 'IMAGING':
-            return LCOImagingObservationForm
-        elif observation_type == 'SPECTRA':
-            return LCOSpectroscopyObservationForm
-        elif observation_type == 'SEQUENCE':
-            return LCOPhotometricSequenceForm
-        else:
-=======
         try:
             return self.observation_forms[observation_type]
         except KeyError:
->>>>>>> 40c11ac9
             return LCOBaseObservationForm
-
-    # def get_observation_types(self):
-
 
     def get_strategy_form(self, observation_type):
         return LCOObservingStrategyForm
