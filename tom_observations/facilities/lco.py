import requests
from django.conf import settings
from django import forms
from dateutil.parser import parse
from crispy_forms.layout import Layout, Div
from django.core.cache import cache
from astropy import units as u

from tom_observations.facility import GenericObservationForm
from tom_common.exceptions import ImproperCredentialsException
from tom_observations.facility import GenericObservationFacility, get_service_class
from tom_targets.models import Target

# Determine settings for this module.
try:
    LCO_SETTINGS = settings.FACILITIES['LCO']
except (AttributeError, KeyError):
    LCO_SETTINGS = {
        'portal_url': 'https://observe.lco.global',
        'api_key': '',
    }

# Module specific settings.
PORTAL_URL = LCO_SETTINGS['portal_url']
TERMINAL_OBSERVING_STATES = ['COMPLETED', 'CANCELED', 'WINDOW_EXPIRED']

# Units of flux and wavelength for converting to Specutils Spectrum1D objects
FLUX_CONSTANT = (1e-15 * u.erg) / (u.cm ** 2 * u.second * u.angstrom)
WAVELENGTH_UNITS = u.angstrom

# The SITES dictionary is used to calculate visibility intervals in the
# planning tool. All entries should contain latitude, longitude, elevation
# and a code.
SITES = {
    'Siding Spring': {
        'sitecode': 'coj',
        'latitude': -31.272,
        'longitude': 149.07,
        'elevation': 1116
    },
    'Sutherland': {
        'sitecode': 'cpt',
        'latitude': -32.38,
        'longitude': 20.81,
        'elevation': 1804
    },
    'Teide': {
        'sitecode': 'tfn',
        'latitude': 20.3,
        'longitude': -16.511,
        'elevation': 2390
    },
    'Cerro Tololo': {
        'sitecode': 'lsc',
        'latitude': -30.167,
        'longitude': -70.804,
        'elevation': 2198
    },
    'McDonald': {
        'sitecode': 'elp',
        'latitude': 30.679,
        'longitude': -104.015,
        'elevation': 2027
    },
    'Haleakala': {
        'sitecode': 'ogg',
        'latitude': 20.706,
        'longitude': -156.258,
        'elevation': 3065
    }
}

# Functions needed specifically for LCO


def make_request(*args, **kwargs):
    response = requests.request(*args, **kwargs)
    if 400 <= response.status_code < 500:
        raise ImproperCredentialsException('LCO: ' + str(response.content))
    response.raise_for_status()
    return response


def _flatten_error_dict(form, error_dict):
    non_field_errors = []
    for k, v in error_dict.items():
        if type(v) == list:
            for i in v:
                if type(i) == str:
                    if k in form.fields:
                        form.add_error(k, i)
                    else:
                        non_field_errors.append('{}: {}'.format(k, i))
                if type(i) == dict:
                    non_field_errors.append(_flatten_error_dict(form, i))
        elif type(v) == str:
            if k in form.fields:
                form.add_error(k, v)
            else:
                non_field_errors.append('{}: {}'.format(k, v))
        elif type(v) == dict:
            non_field_errors.append(_flatten_error_dict(form, v))

    return non_field_errors


def _get_instruments():
    cached_instruments = cache.get('lco_instruments')

    if not cached_instruments:
        response = make_request(
            'GET',
            PORTAL_URL + '/api/instruments/',
            headers={'Authorization': 'Token {0}'.format(LCO_SETTINGS['api_key'])}
        )
        cached_instruments = response.json()
        cache.set('lco_instruments', cached_instruments)

    return cached_instruments


def instrument_choices():
    return [(k, k) for k in _get_instruments()]


def filter_choices():
<<<<<<< HEAD
    return set([(f['code'], f['name']) for ins in _get_instruments().values() for f in ins['optical_elements'].get('filters', {})])
=======
    return set([
            (f['code'], f['name']) for ins in _get_instruments().values() for f in
            ins['optical_elements'].get('filters', []) + ins['optical_elements'].get('slits', [])
            ])
>>>>>>> d4105fac


def proposal_choices():
    response = make_request(
        'GET',
        PORTAL_URL + '/api/profile/',
        headers={'Authorization': 'Token {0}'.format(LCO_SETTINGS['api_key'])}
    )
    choices = []
    for p in response.json()['proposals']:
        if p['current']:
            choices.append((p['id'], '{} ({})'.format(p['title'], p['id'])))
    return choices


class LCOObservationForm(GenericObservationForm):
    name = forms.CharField()
    proposal = forms.ChoiceField(choices=proposal_choices)
    ipp_value = forms.FloatField()
    start = forms.CharField(widget=forms.TextInput(attrs={'type': 'date'}))
    end = forms.CharField(widget=forms.TextInput(attrs={'type': 'date'}))
    filter = forms.ChoiceField(choices=filter_choices)
    instrument_type = forms.ChoiceField(choices=instrument_choices)
    exposure_count = forms.IntegerField(min_value=1)
    exposure_time = forms.FloatField(min_value=0.1)
    max_airmass = forms.FloatField()
    observation_type = forms.ChoiceField(
        choices=(('NORMAL', 'Normal'), ('TARGET_OF_OPPORTUNITY', 'Rapid Response'))
    )

    def __init__(self, *args, **kwargs):
        super().__init__(*args, **kwargs)
        self.helper.layout = Layout(
            self.common_layout,
            self.layout(),
            self.extra_layout()
        )

    def layout(self):
        return Div(
            Div(
                'name', 'proposal', 'ipp_value', 'observation_type', 'start', 'end',
                css_class='col'
            ),
            Div(
                'filter', 'instrument_type', 'exposure_count', 'exposure_time', 'max_airmass',
                css_class='col'
            ),
            css_class='form-row'
        )

    def extra_layout(self):
        # If you just want to add some fields to the end of the form, add them here.
        return Div()

    def clean_start(self):
        start = self.cleaned_data['start']
        return parse(start).isoformat()

    def clean_end(self):
        end = self.cleaned_data['end']
        return parse(end).isoformat()

    def is_valid(self):
        super().is_valid()
        # TODO this is a bit leaky and should be done without the need of get_service_class
        obs_module = get_service_class(self.cleaned_data['facility'])
        errors = obs_module().validate_observation(self.observation_payload())
        if errors:
            self.add_error(None, _flatten_error_dict(self, errors))
        return not errors

    def instrument_to_type(self, instrument_type):
        if any(x in instrument_type for x in ['FLOYDS', 'NRES']):
            return 'SPECTRUM'
        else:
            return 'EXPOSE'

    def observation_payload(self):
        target = Target.objects.get(pk=self.cleaned_data['target_id'])
        target_fields = {
            "name": target.name,
        }
        if target.type == Target.SIDEREAL:
            target_fields['type'] = 'ICRS'
            target_fields['ra'] = target.ra
            target_fields['dec'] = target.dec
            target_fields['proper_motion_ra'] = target.pm_ra
            target_fields['proper_motion_dec'] = target.pm_dec
            target_fields['epoch'] = target.epoch
        elif target.type == Target.NON_SIDEREAL:
            target_fields['type'] = 'ORBITAL_ELEMENTS'
            target_fields['scheme'] = target.scheme
            target_fields['orbinc'] = target.inclination
            target_fields['longascnode'] = target.lng_asc_node
            target_fields['argofperih'] = target.arg_of_perihelion
            target_fields['eccentricity'] = target.eccentricity
            target_fields['meandist'] = target.semimajor_axis
            target_fields['meananom'] = target.mean_anomaly
            target_fields['perihdist'] = target.distance
            target_fields['dailymot'] = target.mean_daily_motion
            target_fields['epochofel'] = target.epoch
            target_fields['epochofperih'] = target.epoch_of_perihelion

        if self.instrument_to_type(self.cleaned_data['instrument_type']) == 'EXPOSE':
            optical_elements = {
                'filter': self.cleaned_data['filter'],
            }
        else:
            optical_elements = {
                "slit": self.cleaned_data['filter'],
            }

        return {
            "name": self.cleaned_data['name'],
            "proposal": self.cleaned_data['proposal'],
            "ipp_value": self.cleaned_data['ipp_value'],
            "operator": "SINGLE",
            "observation_type": self.cleaned_data['observation_type'],
            "requests": [
                {
                    "configurations": [
                        {
                            "type": self.instrument_to_type(self.cleaned_data['instrument_type']),
                            "instrument_type": self.cleaned_data['instrument_type'],
                            "target": target_fields,
                            "instrument_configs": [
                                {
                                    "exposure_count": self.cleaned_data['exposure_count'],
                                    "exposure_time": self.cleaned_data['exposure_time'],
                                    "optical_elements": optical_elements
                                }
                            ],
                            "acquisition_config": {

                            },
                            "guiding_config": {

                            },
                            "constraints": {
                               "max_airmass": self.cleaned_data['max_airmass'],
                            }
                        }
                    ],
                    "windows": [
                        {
                            "start": self.cleaned_data['start'],
                            "end": self.cleaned_data['end']
                        }
                    ],
                    "location": {
                        "telescope_class": self.cleaned_data['instrument_type'][:3].lower()
                    }
                }
            ]
        }


class LCOFacility(GenericObservationFacility):
    name = 'LCO'
    form = LCOObservationForm

    def submit_observation(self, observation_payload):
        response = make_request(
            'POST',
            PORTAL_URL + '/api/requestgroups/',
            json=observation_payload,
            headers=self._portal_headers()
        )
        return [r['id'] for r in response.json()['requests']]

    def validate_observation(self, observation_payload):
        response = make_request(
            'POST',
            PORTAL_URL + '/api/requestgroups/validate/',
            json=observation_payload,
            headers=self._portal_headers()
        )
        return response.json()['errors']

    def get_observation_url(self, observation_id):
        return PORTAL_URL + '/requests/' + observation_id

    def get_flux_constant(self):
        return FLUX_CONSTANT

    def get_wavelength_units(self):
        return WAVELENGTH_UNITS

    def get_terminal_observing_states(self):
        return TERMINAL_OBSERVING_STATES

    def get_observing_sites(self):
        return SITES

    def get_observation_status(self, observation_id):
        response = make_request(
            'GET',
            PORTAL_URL + '/api/requests/{0}'.format(observation_id),
            headers=self._portal_headers()
        )
        state = response.json()['state']

        response = make_request(
            'GET',
            PORTAL_URL + '/api/requests/{0}/observations/'.format(observation_id),
            headers=self._portal_headers()
        )
        blocks = response.json()
        current_block = None
        for block in blocks:
            if block['state'] == 'COMPLETED':
                current_block = block
                break
            elif block['state'] == 'PENDING':
                current_block = block
        if current_block:
            scheduled_start = current_block['start']
            scheduled_end = current_block['end']
        else:
            scheduled_start, scheduled_end = None, None

        return {'state': state, 'scheduled_start': scheduled_start, 'scheduled_end': scheduled_end}

    def data_products(self, observation_id, product_id=None):
        products = []
        for frame in self._archive_frames(observation_id, product_id):
            products.append({
                'id': frame['id'],
                'filename': frame['filename'],
                'created': parse(frame['DATE_OBS']),
                'url': frame['url']
            })
        return products

    # The following methods are used internally by this module
    # and should not be called directly from outside code.

    def _portal_headers(self):
        if LCO_SETTINGS.get('api_key'):
            return {'Authorization': 'Token {0}'.format(LCO_SETTINGS['api_key'])}
        else:
            return {}

    def _archive_headers(self):
        if LCO_SETTINGS.get('api_key'):
            archive_token = cache.get('LCO_ARCHIVE_TOKEN')
            if not archive_token:
                response = make_request(
                    'GET',
                    PORTAL_URL + '/api/profile/',
                    headers={'Authorization': 'Token {0}'.format(LCO_SETTINGS['api_key'])}
                )
                archive_token = response.json().get('tokens', {}).get('archive')
                if archive_token:
                    cache.set('LCO_ARCHIVE_TOKEN', archive_token, 3600)
                    return {'Authorization': 'Bearer {0}'.format(archive_token)}

            else:
                return {'Authorization': 'Bearer {0}'.format(archive_token)}
        else:
            return {}

    def _archive_frames(self, observation_id, product_id=None):
        # todo save this key somewhere
        frames = []
        if product_id:
            response = make_request(
                'GET',
                'https://archive-api.lco.global/frames/{0}/'.format(product_id),
                headers=self._archive_headers()
            )
            frames = [response.json()]
        else:
            response = make_request(
                'GET',
                'https://archive-api.lco.global/frames/?REQNUM={0}'.format(observation_id),
                headers=self._archive_headers()
            )
            frames = response.json()['results']

        return frames<|MERGE_RESOLUTION|>--- conflicted
+++ resolved
@@ -124,14 +124,10 @@
 
 
 def filter_choices():
-<<<<<<< HEAD
-    return set([(f['code'], f['name']) for ins in _get_instruments().values() for f in ins['optical_elements'].get('filters', {})])
-=======
     return set([
             (f['code'], f['name']) for ins in _get_instruments().values() for f in
             ins['optical_elements'].get('filters', []) + ins['optical_elements'].get('slits', [])
             ])
->>>>>>> d4105fac
 
 
 def proposal_choices():
