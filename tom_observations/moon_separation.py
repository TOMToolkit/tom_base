from astroplan import FixedTarget
from astroplan import moon_illumination as moon_illum
from astroplan import moon_phase_angle as moon_phase_angle
import astropy.units as u
from astropy.coordinates import AltAz, SkyCoord
from astropy.coordinates import get_moon as get_moon
import numpy as np
import warnings

<<<<<<< HEAD

=======
>>>>>>> e9470840
def all_night_moon_sep(name, ra, dec, obs_night, obs_loc, sample_size=25):
    """
    Determines the min and max separations of the target object and the moon over a full
    observing night at the desired observatory. If it registers <15 degree separation at
    minimum, it prints a warning that the target object is too close to the moon.
    If it registers a <15 degree separation at maximum, the observation request is rejected.
    """
    try:
        coords = SkyCoord(ra*u.deg, dec*u.deg, frame='icrs')

        try:
            target = FixedTarget.from_name(name)
        except Exception:
            target = FixedTarget(name=name, coord=coords)

        obs_begin = obs_loc.twilight_evening_astronomical(obs_night, which='nearest')
        obs_end = obs_loc.twilight_morning_astronomical(obs_night, which='next')
        midnight = obs_loc.midnight(obs_night, which='nearest')
        lower_lim = (obs_begin - midnight).to(u.h)
        upper_lim = (obs_end - midnight).to(u.h)

        delta_midnight = np.linspace(lower_lim.value, upper_lim.value, sample_size)*u.hour
        frame_observing_night = AltAz(obstime=midnight+delta_midnight, location=obs_loc.location)
        targetaltaz_obsnight = coords.transform_to(frame_observing_night)
        moonaltaz_obsnight = get_moon(time=midnight+delta_midnight,
                                    location=obs_loc.location).transform_to(frame_observing_night)

        moon_frac = moon_illum(time=midnight+delta_midnight) * 100
        avg_moonill = np.mean(moon_frac)
        mphase = moon_phase_angle(time=midnight+delta_midnight).to(u.deg)
        avg_mphase = np.mean(mphase)
        # does not go to negatives: simply moves between 0 and 180 degrees, 0 being full moon and 180 being new moon

        sep_array = [y.separation(x) for x, y in zip(targetaltaz_obsnight, moonaltaz_obsnight)]
        sep_array_deg = [x.degree for x in sep_array]
        avg_sep = np.mean(sep_array_deg)

        if max(sep_array_deg) < 15:
            raise Exception('Object is too close to the moon on this date.')
        if min(sep_array_deg) <= 15 and max(sep_array_deg) >= 15:
            warnings.warn('Warning: Object is very close to the moon on this date.')
            print('Average separation is {0:.1f} degrees'.format(avg_sep))
        if min(sep_array_deg) >= 15:
            print('Average moon separation is {0:.1f} degrees'.format(avg_sep))
            print('{0:.1f} percent of the moon is illuminated'.format(avg_moonill))
            print('The average moon phase angle is {0:.1f}'.format(avg_mphase))
        else:
            print('Something really weird just happened')
    except (ValueError, AttributeError):
        print('Your dates were not inputted correctly.')<|MERGE_RESOLUTION|>--- conflicted
+++ resolved
@@ -7,10 +7,6 @@
 import numpy as np
 import warnings
 
-<<<<<<< HEAD
-
-=======
->>>>>>> e9470840
 def all_night_moon_sep(name, ra, dec, obs_night, obs_loc, sample_size=25):
     """
     Determines the min and max separations of the target object and the moon over a full
