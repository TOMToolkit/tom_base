--- conflicted
+++ resolved
@@ -14,11 +14,7 @@
 
 DEFAULT_FACILITY_CLASSES = [
         'tom_observations.facilities.lco.LCOFacility',
-<<<<<<< HEAD
-=======
-        'tom_observations.facilities.gemini.GEMFacility',
         'tom_observations.facilities.soar.SOARFacility',
->>>>>>> 25424a3e
 ]
 
 try:
