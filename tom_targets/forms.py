<<<<<<< HEAD
import datetime

=======
from crispy_forms.layout import Layout, Div
>>>>>>> 7b6b7795
from django import forms
from django.conf import settings
from astropy.coordinates import Angle
from astropy import units as u
from crispy_forms.helper import FormHelper
from django.forms import ValidationError, inlineformset_factory
from django.contrib.auth.models import Group
from guardian.shortcuts import assign_perm, get_groups_with_perms, remove_perm

from tom_observations import facility
from tom_dataproducts.sharing import get_sharing_destination_options
from .models import Target, TargetExtra, TargetName, TargetList, PersistentShare
from tom_targets.base_models import (SIDEREAL_FIELDS, NON_SIDEREAL_FIELDS, REQUIRED_SIDEREAL_FIELDS,
                                     REQUIRED_NON_SIDEREAL_FIELDS, REQUIRED_NON_SIDEREAL_FIELDS_PER_SCHEME,
                                     IGNORE_FIELDS)


def extra_field_to_form_field(field_type):
    if field_type == 'number':
        return forms.FloatField(required=False)
    elif field_type == 'boolean':
        return forms.BooleanField(required=False)
    elif field_type == 'datetime':
        return forms.DateTimeField(required=False)
    elif field_type == 'string':
        return forms.CharField(required=False, widget=forms.Textarea)
    else:
        raise ValueError(
            'Invalid field type {}. Field type must be one of: number, boolean, datetime string'.format(field_type)
        )


class CoordinateField(forms.CharField):
    def __init__(self, *args, **kwargs):
        c_type = kwargs.pop('c_type')
        self.c_type = c_type
        super().__init__(*args, **kwargs)

    def to_python(self, value):
        try:
            a = float(value)
            return a
        except ValueError:
            try:
                if self.c_type == 'ra':
                    a = Angle(value, unit=u.hourangle)
                else:
                    a = Angle(value, unit=u.degree)
                return a.to(u.degree).value
            except Exception:
                raise ValidationError('Invalid format. Please use sexigesimal or degrees')


class TargetForm(forms.ModelForm):
    groups = forms.ModelMultipleChoiceField(Group.objects.none(), required=False, widget=forms.CheckboxSelectMultiple)

    def __init__(self, *args, **kwargs):
        super().__init__(*args, **kwargs)
        self.extra_fields = {}
        for extra_field in settings.EXTRA_FIELDS:
            # Add extra fields to the form
            field_name = extra_field['name']
            self.extra_fields[field_name] = extra_field_to_form_field(extra_field['type'])
            # Populate them with initial values if this is an update
            if kwargs['instance']:
                te = TargetExtra.objects.filter(target=kwargs['instance'], key=field_name)
                if te.exists():
                    self.extra_fields[field_name].initial = te.first().typed_value(extra_field['type'])

            self.fields.update(self.extra_fields)

        # Crispy forms
        crispy_exclude = ['type', 'name', 'groups', 'permissions']
        self.helper = FormHelper()
        self.helper.form_tag = False
        self.helper.disable_csrf = True

        layout_fields = []
        for field_name in [f for f in self.fields if f not in crispy_exclude]:
            layout_fields.append(Div(field_name, css_class="col-md-6"))

        self.helper.layout = Layout(Div(*layout_fields, css_class="form-row"))

    def save(self, commit=True):
        instance = super().save(commit=commit)
        if commit:
            for field in settings.EXTRA_FIELDS:
                if self.cleaned_data.get(field['name']) is not None:
                    updated_target_extra, _ = TargetExtra.objects.update_or_create(
                        target=instance,
                        key=field['name'],
                        defaults={'value': self.cleaned_data[field['name']]}
                    )
                    updated_target_extra.save()
            # Save groups for this target
            for group in self.cleaned_data['groups']:
                assign_perm('tom_targets.view_target', group, instance)
                assign_perm('tom_targets.change_target', group, instance)
                assign_perm('tom_targets.delete_target', group, instance)
            for group in get_groups_with_perms(instance):
                if group not in self.cleaned_data['groups']:
                    remove_perm('tom_targets.view_target', group, instance)
                    remove_perm('tom_targets.change_target', group, instance)
                    remove_perm('tom_targets.delete_target', group, instance)

        return instance

    class Meta:
        abstract = True
        model = Target
        fields = '__all__'
        widgets = {'type': forms.HiddenInput()}


class SiderealTargetCreateForm(TargetForm):
    ra = CoordinateField(required=True, label='Right Ascension', c_type='ra',
                         help_text='Right Ascension, in decimal degrees or sexagesimal hours. See '
                                   'https://docs.astropy.org/en/stable/api/astropy.coordinates.Angle.html for '
                                   'supported sexagesimal inputs.')
    dec = CoordinateField(required=True, label='Declination', c_type='dec',
                          help_text='Declination, in decimal or sexagesimal degrees. See '
                                    ' https://docs.astropy.org/en/stable/api/astropy.coordinates.Angle.html for '
                                    'supported sexagesimal inputs.')

    def __init__(self, *args, **kwargs):
        super().__init__(*args, **kwargs)
        for field in REQUIRED_SIDEREAL_FIELDS:
            self.fields[field].required = True

    class Meta(TargetForm.Meta):
        # Include Sidereal Fields and User defined fields that are not included in the Base Target model.
        fields = SIDEREAL_FIELDS + [field.name for field in Target._meta.get_fields()
                                    if field not in Target._meta.related_objects and
                                    field.name not in SIDEREAL_FIELDS + IGNORE_FIELDS + NON_SIDEREAL_FIELDS]


class NonSiderealTargetCreateForm(TargetForm):
    def __init__(self, *args, **kwargs):
        super().__init__(*args, **kwargs)
        for field in REQUIRED_NON_SIDEREAL_FIELDS:
            self.fields[field].required = True

    def clean(self):
        """
        Look at the 'scheme' field and check the fields required for the
        specified field have been given
        """
        cleaned_data = super().clean()
        scheme = cleaned_data['scheme']  # scheme is a required field, so this should be safe
        required_fields = REQUIRED_NON_SIDEREAL_FIELDS_PER_SCHEME[scheme]

        for field in required_fields:
            if not cleaned_data.get(field):
                # Get verbose names of required fields
                field_names = [
                    "'" + Target._meta.get_field(f).verbose_name + "'"
                    for f in required_fields
                ]
                scheme_name = dict(Target.TARGET_SCHEMES)[scheme]
                raise ValidationError(
                    "Scheme '{}' requires fields {}".format(scheme_name, ', '.join(field_names))
                )

    class Meta(TargetForm.Meta):
        # Include Non-Sidereal Fields and User defined fields that are not included in the Base Target model.
        fields = NON_SIDEREAL_FIELDS + [field.name for field in Target._meta.get_fields()
                                        if field not in Target._meta.related_objects and
                                        field.name not in SIDEREAL_FIELDS + IGNORE_FIELDS + NON_SIDEREAL_FIELDS]


class UnknownTypeTargetCreateForm(TargetForm):
    """If we don't know the type, this provides a generic Target Creation form that requires type to be set.
    The only difference between this and the base TargetForm is that the 'type' field is required, and not hidden.
    """
    def __init__(self, *args, **kwargs):
        super().__init__(*args, **kwargs)
        self.fields['type'].required = True

    class Meta(TargetForm.Meta):
        widgets = {}


class TargetVisibilityForm(forms.Form):
    start_time = forms.DateTimeField(required=True, label='Start Time', widget=forms.TextInput(attrs={'type': 'date'}))
    end_time = forms.DateTimeField(required=True, label='End Time', widget=forms.TextInput(attrs={'type': 'date'}))
    airmass = forms.DecimalField(required=False, label='Maximum Airmass')

    def clean(self):
        cleaned_data = super().clean()
        start_time = cleaned_data.get('start_time')
        end_time = cleaned_data.get('end_time')
        target = self.data['target']
        if end_time < start_time:
            raise forms.ValidationError('Start time must be before end time')
        if target.type == 'NON_SIDEREAL':
            raise forms.ValidationError('Airmass plotting is only supported for sidereal targets')


TargetExtraFormset = inlineformset_factory(Target, TargetExtra, fields=('key', 'value'),
                                           widgets={'value': forms.TextInput()})
TargetNamesFormset = inlineformset_factory(Target, TargetName, fields=('name',), validate_min=False, can_delete=True,
                                           extra=3)


class TargetShareForm(forms.Form):
    """
    Form for sharing a target with an outside destination such as another TOM Toolkit or Hermes
    """
    share_destination = forms.ChoiceField(required=True, choices=[], label="Destination")
    share_title = forms.CharField(required=False, label="Title")
    share_message = forms.CharField(required=False, label="Message", widget=forms.Textarea(attrs={'rows': 4}))
    target = forms.ModelChoiceField(
        Target.objects.all(),
        widget=forms.HiddenInput(),
        required=True)
    submitter = forms.CharField(widget=forms.HiddenInput())

    def __init__(self, *args, **kwargs):
        super().__init__(*args, **kwargs)
        self.fields['share_destination'].choices = get_sharing_destination_options()


class TargetListShareForm(forms.Form):
    """
    Form for sharing a target list with an outside destination such as another TOM Toolkit or Hermes
    """
    share_destination = forms.ChoiceField(required=True, choices=[], label="Destination")
    share_title = forms.CharField(required=False, label="Title")
    share_message = forms.CharField(required=False, label="Message", widget=forms.Textarea(attrs={'rows': 4}))
    target_list = forms.ModelChoiceField(
        TargetList.objects.all(),
        widget=forms.HiddenInput(),
        required=True)
    submitter = forms.CharField(widget=forms.HiddenInput())

    def __init__(self, *args, **kwargs):
        super().__init__(*args, **kwargs)
        self.fields['share_destination'].choices = get_sharing_destination_options()


class TargetMergeForm(forms.Form):
    """
    Form for merging two duplicate targets with a primary target and secondary target
    """
    name_select = forms.ChoiceField(
        label="Select Primary Target",
        required=True,
        choices=[],
        # Select is the default widget for a ChoiceField, but we need to set htmx attributes.
        widget=forms.Select(
            # set up attributes to trigger folder dropdown update when this field changes
            attrs={
                'hx-get': '',  # send GET request to the source URL's get method
                'hx-trigger': 'change',  # when this happens
                'hx-target': '#id_target_merge_fields',  # replace name_select element
             })
    )


class AdminPersistentShareForm(forms.ModelForm):
    destination = forms.ChoiceField(choices=[], label='Share Destination', required=True)

    class Meta:
        model = PersistentShare
        fields = '__all__'

    def __init__(self, *args, **kwargs):
        super().__init__(*args, **kwargs)
        self.fields['destination'].choices = get_sharing_destination_options(include_download=False)


class PersistentShareForm(AdminPersistentShareForm):
    target = forms.IntegerField(label='Target ID', initial=0, required=True)
    share_existing_data = forms.BooleanField(label='Share existing data immediately', required=False, initial=False)

    def __init__(self, *args, **kwargs):
        try:
            self.target_id = kwargs.pop('target_id')
        except KeyError:
            self.target_id = None
        super().__init__(*args, **kwargs)
        if self.target_id:
            self.fields['target'].initial = self.target_id
            self.fields['target'].disabled = True


class TargetSelectionForm(forms.Form):
    """
    Form for selecting the targets from a pre-existing TargetList
    """
    target_list = forms.ModelChoiceField(
        TargetList.objects.all(),
        required=True)
    facilities = [(x, x) for x in facility.get_service_classes()]
    observatory = forms.ChoiceField(required=True, choices=facilities)
    date = forms.DateField(
        required=True,
        initial=datetime.date.today,
        widget=forms.TextInput(attrs={'type': 'date'}),
        help_text='YYYY-MM-DD'
    )

    def __init__(self, *args, **kwargs):
        super().__init__(*args, **kwargs)<|MERGE_RESOLUTION|>--- conflicted
+++ resolved
@@ -1,9 +1,6 @@
-<<<<<<< HEAD
 import datetime
 
-=======
 from crispy_forms.layout import Layout, Div
->>>>>>> 7b6b7795
 from django import forms
 from django.conf import settings
 from astropy.coordinates import Angle
