--- conflicted
+++ resolved
@@ -6,12 +6,9 @@
                     TargetAddRemoveGroupingView, TargetMergeView, TargetPersistentShareManageFormView,
                     PersistentShareManageFormView, TargetPersistentShareManageTable, PersistentShareManageTable)
 from .views import TargetGroupingShareView, TargetHermesPreloadView, TargetGroupingHermesPreloadView
-<<<<<<< HEAD
 from .views import TargetFacilitySelectionView
-=======
 from .views import TargetSeedView
 from .viewsets import PersistentShareViewSet
->>>>>>> 9c04636a
 
 from .api_views import TargetViewSet, TargetExtraViewSet, TargetNameViewSet, TargetListViewSet
 from tom_common.api_router import SharedAPIRootRouter
@@ -44,10 +41,6 @@
     path('targetgrouping/<int:pk>/share/', TargetGroupingShareView.as_view(), name='share-group'),
     path('targetgrouping/<int:pk>/hermes-preload/', TargetGroupingHermesPreloadView.as_view(),
          name='group-hermes-preload'),
-<<<<<<< HEAD
-    path('targetselection/', TargetFacilitySelectionView.as_view(), name='target-selection'),
-
-=======
     path('persistentshare/manage/', PersistentShareManageFormView.as_view(), name='persistent-share-manage-form'),
     path('<int:target_pk>/persistentshare/manage/', TargetPersistentShareManageFormView.as_view(),
          name='target-persistent-share-manage-form'),
@@ -61,6 +54,6 @@
          PersistentShareViewSet.as_view({'get': 'retrieve', 'delete': 'destroy', 'patch': 'update'}),
          name='persistent-share-detail'),
     path('<int:target_pk>/persistentshare/', PersistentShareViewSet.as_view({'get': 'list'}),
-         name='target-persistent-share')
->>>>>>> 9c04636a
+         name='target-persistent-share'),
+    path('targetselection/', TargetFacilitySelectionView.as_view(), name='target-selection'),
 ]