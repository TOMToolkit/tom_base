--- conflicted
+++ resolved
@@ -1753,10 +1753,8 @@
             if st1_dictionary[param] is not None:
                 self.assertEqual(result_dictionary[param], st1_dictionary[param])
             else:
-<<<<<<< HEAD
                 self.assertEqual(result_dictionary[param], st2_dictionary[param])
-=======
-                self.assertEqual(result_dictionary[param], st2_dictionary[param])
+
 
     def test_merge_names(self):
         """
@@ -1796,9 +1794,3 @@
 
     def test_merge_target_list(self):
         pass
-
-
-
-
-
->>>>>>> 97de5234
