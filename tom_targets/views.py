--- conflicted
+++ resolved
@@ -13,11 +13,7 @@
 from django.http import StreamingHttpResponse
 from django.utils.text import slugify
 from guardian.mixins import PermissionRequiredMixin, PermissionListMixin
-<<<<<<< HEAD
-from guardian.shortcuts import get_objects_for_user, get_groups_with_perms
-=======
 from guardian.shortcuts import get_objects_for_user, get_groups_with_perms, assign_perm
->>>>>>> 56a71d1a
 from datetime import datetime
 from io import StringIO
 
@@ -195,10 +191,7 @@
 
 
 class TargetExportView(TargetListView):
-<<<<<<< HEAD
-
-=======
->>>>>>> 56a71d1a
+
     def render_to_response(self, context, **response_kwargs):
         qs = context['filter'].qs.values()
         file_buffer = export_targets(qs)
@@ -206,9 +199,6 @@
         response = StreamingHttpResponse(file_buffer, content_type="text/csv")
         filename = "targets-{}.csv".format(slugify(datetime.utcnow()))
         response['Content-Disposition'] = 'attachment; filename="{}"'.format(filename)
-<<<<<<< HEAD
-        return response
-=======
         return response
 
 
@@ -249,4 +239,3 @@
         assign_perm('tom_targets.change_targetlist', self.request.user, obj)
         assign_perm('tom_targets.delete_targetlist', self.request.user, obj)
         return super().form_valid(form)
->>>>>>> 56a71d1a
