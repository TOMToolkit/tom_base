--- conflicted
+++ resolved
@@ -39,12 +39,8 @@
 from tom_observations.models import ObservationTemplate
 from tom_targets.filters import TargetFilter
 from tom_targets.forms import SiderealTargetCreateForm, NonSiderealTargetCreateForm, TargetExtraFormset
-<<<<<<< HEAD
-from tom_targets.forms import TargetNamesFormset, TargetShareForm, TargetListShareForm, TargetSelectionForm
-=======
 from tom_targets.forms import TargetNamesFormset, TargetShareForm, TargetListShareForm, TargetMergeForm, \
-    UnknownTypeTargetCreateForm
->>>>>>> 9c04636a
+    UnknownTypeTargetCreateForm, TargetSelectionForm
 from tom_targets.sharing import share_target_with_tom
 from tom_targets.merge import target_merge
 from tom_dataproducts.sharing import (share_data_with_hermes, share_data_with_tom, sharing_feedback_handler,
@@ -60,11 +56,8 @@
 from tom_targets.permissions import targets_for_user
 from tom_targets.templatetags.targets_extras import target_merge_fields, persistent_share_table
 from tom_targets.utils import import_targets, export_targets
-<<<<<<< HEAD
 from tom_observations.utils import get_sidereal_visibility
-=======
 from tom_targets.seed import seed_messier_targets
->>>>>>> 9c04636a
 from tom_dataproducts.alertstreams.hermes import BuildHermesMessage, preload_to_hermes
 import numpy as np
 from astropy.coordinates import SkyCoord
@@ -916,8 +909,6 @@
         else:
             return HttpResponseBadRequest("Must have hermes section with HERMES_API_KEY set in DATA_SHARING settings")
 
-
-<<<<<<< HEAD
 class TargetFacilitySelectionView(Raise403PermissionRequiredMixin, FormView):
     """
     View to select targets suitable to observe from a specific facility/location, taking into account target visibility
@@ -1010,7 +1001,7 @@
         context['observable_targets'] = observable_targets
 
         return self.render_to_response(context)
-=======
+
 class PersistentShareManageFormView(APIView):
     renderer_classes = [TemplateHTMLRenderer]
     template_name = 'tom_targets/target_manage_persistent_shares.html'
@@ -1049,5 +1040,4 @@
         return redirect(reverse('targets:list'))
 
     def get(self, request, *args, **kwargs):
-        return redirect(reverse('targets:list'))
->>>>>>> 9c04636a
+        return redirect(reverse('targets:list'))