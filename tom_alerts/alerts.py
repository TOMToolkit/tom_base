--- conflicted
+++ resolved
@@ -16,11 +16,7 @@
     'tom_alerts.brokers.mars.MARSBroker',
     'tom_alerts.brokers.lasair.LasairBroker',
     'tom_alerts.brokers.scout.ScoutBroker',
-<<<<<<< HEAD
-=======
-    'tom_alerts.brokers.antares.AntaresBroker',
     'tom_alerts.brokers.alerce.ALeRCEBroker'
->>>>>>> 6af62f86
 ]
 
 
