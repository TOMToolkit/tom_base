from abc import ABC, abstractmethod
from dataclasses import dataclass
from datetime import datetime
from importlib import import_module

from django import forms
from django.conf import settings
from django.shortcuts import reverse
from crispy_forms.bootstrap import StrictButton
from crispy_forms.helper import FormHelper
from crispy_forms.layout import Layout, Submit

from tom_alerts.models import BrokerQuery
from tom_observations.models import ObservationRecord
from tom_targets.models import Target


DEFAULT_ALERT_CLASSES = [
    'tom_alerts.brokers.lasair.LasairBroker',
    'tom_alerts.brokers.scout.ScoutBroker',
    'tom_alerts.brokers.alerce.ALeRCEBroker',
    'tom_alerts.brokers.antares.ANTARESBroker',
    'tom_alerts.brokers.gaia.GaiaBroker',
    'tom_alerts.brokers.fink.FinkBroker',  # the stub for the plugin
    'tom_alerts.brokers.hermes.HermesBroker',
]


def get_service_classes():
    """
    Gets the broker classes available to this TOM as specified by ``TOM_ALERT_CLASSES`` in ``settings.py``. If none are
    specified, returns the default set.

    :returns: dict of broker classes, with keys being the name of the broker and values being the broker class
    :rtype: dict
    """
    try:
        TOM_ALERT_CLASSES = settings.TOM_ALERT_CLASSES
    except AttributeError:
        TOM_ALERT_CLASSES = DEFAULT_ALERT_CLASSES

    service_choices = {}
    for service in TOM_ALERT_CLASSES:
        mod_name, class_name = service.rsplit('.', 1)
        try:
            mod = import_module(mod_name)
            clazz = getattr(mod, class_name)
        except (ImportError, AttributeError):
            raise ImportError(f'Could not import {service}. Did you provide the correct path?')
        service_choices[clazz.name] = clazz
    return service_choices


def get_service_class(name):
    """
    Gets the specific broker class for a given broker name.

    :returns: Broker class
    :rtype: class
    """
    available_classes = get_service_classes()
    try:
        return available_classes[name]
    except KeyError:
        raise ImportError(
            '''Could not a find a broker with that name.
            Did you add it to TOM_ALERT_CLASSES?'''
        )


@dataclass
class GenericAlert:
    """
    dataclass representing an alert in order to display it in the UI.
    """

    timestamp: datetime
    id: int
    name: str
    ra: float
    dec: float
    mag: float
    score: float
    url: str

    def to_target(self):
        """
        Returns a Target instance for an object defined by an alert, as well as
        any TargetExtra or additional TargetNames.

        :returns: representation of object for an alert
        :rtype: `Target`

        :returns: dict of extras to be added to the new Target
        :rtype: `dict`

        :returns: list of aliases to be added to the new Target
        :rtype: `list`
        """
        return Target(
            name=self.name,
            type='SIDEREAL',
            ra=self.ra,
            dec=self.dec
        ), {}, []


class GenericQueryForm(forms.Form):
    """
    Form class representing the default form for a broker.
    """

    query_name = forms.CharField(required=True)
    broker = forms.CharField(
        required=True,
        max_length=50,
        widget=forms.HiddenInput()
    )

    def __init__(self, *args, **kwargs):
        super().__init__(*args, **kwargs)
        self.helper = FormHelper()
        self.helper.add_input(Submit('submit', 'Submit'))
        self.common_layout = Layout('query_name', 'broker')

    def save(self, query_id=None):
        """
        Saves the form data in the database as a ``BrokerQuery``.

        :returns: ``BrokerQuery`` model representation of the form that was saved to the db
        :rtype: ``BrokerQuery``
        """
        if query_id:
            query = BrokerQuery.objects.get(id=query_id)
        else:
            query = BrokerQuery()
        query.name = self.cleaned_data['query_name']
        query.broker = self.cleaned_data['broker']
        query.parameters = self.cleaned_data
        query.save()
        return query


class GenericUpstreamSubmissionForm(forms.Form):
    target = forms.ModelChoiceField(required=False, queryset=Target.objects.all(), widget=forms.HiddenInput())
    observation_record = forms.ModelChoiceField(required=False, queryset=ObservationRecord.objects.all(),
                                                widget=forms.HiddenInput())
    redirect_url = forms.CharField(required=False, max_length=100, widget=forms.HiddenInput())

    def __init__(self, *args, **kwargs):
        broker_name = kwargs.pop('broker')  # NOTE: parent constructor is not expecting broker and will fail
        super().__init__(*args, **kwargs)
        self.helper = FormHelper()
        self.helper.form_class = 'form-inline'
        self.helper.form_action = reverse('tom_alerts:submit-alert', kwargs={'broker': broker_name})
        self.helper.layout = Layout(
            'target',
            'observation_record',
            'redirect_url',
            StrictButton(f'Submit to {broker_name}', type='submit', css_class='btn-outline-primary'))

    def clean(self):
        cleaned_data = super().clean()

        if not (cleaned_data.get('target') or cleaned_data.get('observation_record')):
            raise forms.ValidationError('Must provide either Target or ObservationRecord to be submitted upstream.')

        return cleaned_data


class GenericBroker(ABC):
    """
    The ``GenericBroker`` provides an interface for implementing a broker module. It contains a number of methods to be
    implemented, but only the methods decorated with ``@abstractmethod`` are required to be implemented. In order to
    make use of a broker module, add the path to ``TOM_ALERT_CLASSES`` in your ``settings.py``.

    For an implementation example, please see
    https://github.com/TOMToolkit/tom_base/blob/main/tom_alerts/brokers/mars.py
    """
    alert_submission_form = GenericUpstreamSubmissionForm
    score_description = "The meaning of this field changes between brokers, please consult this broker's documentation."

    @abstractmethod
    def fetch_alerts(self, parameters: dict):
        """
        This method takes in the query parameters needed to filter
        alerts for a broker and makes the GET query to the broker
        endpoint.

        :param parameters: JSON string of query parameters
        :type parameters: dict
        """

    def fetch_alert(self, alert_id):
        """
        This method takes an alert id and retrieves the specific
        alert data from the given broker.

        :param id: Broker-specific id corresponding with the desired alert
        :type id: str
        """
<<<<<<< HEAD
        return None
=======
>>>>>>> 1a34922b

    def process_reduced_data(self, target, alert=None):
        """
        Retrieves and creates records for any reduced data provided
        by a specific broker. Updates existing data if it has changed.

        :param target: ``Target`` object that was previously created from a ``BrokerQuery`` alert
        :type target: Target

        :param alert: alert data from a particular ``BrokerQuery``
        :type alert: str
        """

    def to_target(self, alert):
        """
        Creates ``Target`` object from the broker-specific alert data.

        :param alert: alert data from a particular ``BrokerQuery``
        :type alert: str
        """
<<<<<<< HEAD
        return None
=======
>>>>>>> 1a34922b

    def submit_upstream_alert(self, target=None, observation_record=None, **kwargs):
        """
        Submits an alert upstream back to the broker. At least one of a target or an
        observation record must be provided.

        :param target: ``Target`` object to be converted to an alert and submitted upstream
        :type target: ``Target``

        :param observation_record: ``ObservationRecord`` object to be converted to an alert and submitted upstream
        :type observation_record: ``ObservationRecord``

        :returns: True or False depending on success of message submission
        :rtype: bool
        """

    @abstractmethod
    def to_generic_alert(self, alert):
        """
        This method creates a ``GenericAlert`` object from the broker-specific
        alert data for use outside the implementation of the ``GenericBroker``.

        :param alert: alert data from a particular ``BrokerQuery``
        :type alert: str
        """
<<<<<<< HEAD
        return None
=======
>>>>>>> 1a34922b

    def fetch_and_save_all(self, parameters):
        """
        Gets all alerts using a particular ``BrokerQuery`` and creates a ``Target`` from each one.

        :param parameters: JSON string of query parameters
        :type parameters: str

        :returns: list of ``Target`` objects
        :rtype: list
        """
        targets = []
        for alert in self.fetch_alerts(parameters):
            generic_alert = self.to_generic_alert(alert)
            full_alert = self.fetch_alert(generic_alert.id)
            target = self.to_target(full_alert)
            targets.append(target)

        return targets

    def get_broker_context_data(self, *args, **kwargs):
        """Override this method in the subclass to allow the Broker to add additional context
        data to the View. This method will be called by views.RunQueryView.get_context_data()
        and the returned dictionary will be added to the View's context.
        """
        return {}<|MERGE_RESOLUTION|>--- conflicted
+++ resolved
@@ -196,13 +196,10 @@
         This method takes an alert id and retrieves the specific
         alert data from the given broker.
 
-        :param id: Broker-specific id corresponding with the desired alert
-        :type id: str
-        """
-<<<<<<< HEAD
+        :param alert_id: Broker-specific id corresponding with the desired alert
+        :type alert_id: str
+        """
         return None
-=======
->>>>>>> 1a34922b
 
     def process_reduced_data(self, target, alert=None):
         """
@@ -223,10 +220,7 @@
         :param alert: alert data from a particular ``BrokerQuery``
         :type alert: str
         """
-<<<<<<< HEAD
         return None
-=======
->>>>>>> 1a34922b
 
     def submit_upstream_alert(self, target=None, observation_record=None, **kwargs):
         """
@@ -252,10 +246,7 @@
         :param alert: alert data from a particular ``BrokerQuery``
         :type alert: str
         """
-<<<<<<< HEAD
         return None
-=======
->>>>>>> 1a34922b
 
     def fetch_and_save_all(self, parameters):
         """
