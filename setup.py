from setuptools import setup, find_packages
from os import path

here = path.abspath(path.dirname(__file__))
with open(path.join(here, 'README.md'), encoding='utf-8') as f:
    long_description = f.read()

setup(
    name='tomtoolkit',
    description='The TOM Toolkit and base modules',
    long_description=long_description,
    long_description_content_type='text/markdown',
    url='https://tomtoolkit.github.io',
    author='TOM Toolkit Project',
    author_email='dcollom@lco.global',
    classifiers=[
        'Development Status :: 3 - Alpha',
        'Intended Audience :: Science/Research',
        'License :: OSI Approved :: BSD License',
        'Operating System :: OS Independent',
        'Programming Language :: Python :: 3',
        'Programming Language :: Python :: 3.7',
        'Topic :: Scientific/Engineering :: Astronomy',
        'Topic :: Scientific/Engineering :: Physics'
    ],
    keywords=['tomtoolkit', 'astronomy', 'astrophysics', 'cosmology', 'science', 'fits', 'observatory'],
    packages=find_packages(),
    use_scm_version=True,
    setup_requires=['setuptools_scm', 'wheel'],
    install_requires=[
        'astroquery==0.4.1',
        'astroplan==0.6',
        'astropy==4.0.1.post1',
        'beautifulsoup4==4.9.3',
        'dataclasses; python_version < "3.7"',
        'django==3.1.2',  # TOM Toolkit requires db math functions
        'djangorestframework==3.12.1',
        'django-bootstrap4==2.3.1',
        'django-contrib-comments==1.9.2',  # Earlier version are incompatible with Django >= 3.0
        'django-crispy-forms==1.9.2',
        'django-extensions==3.0.9',
        'django-gravatar2==1.4.4',
        'django-filter==2.4.0',
        'django-guardian==2.3.0',
        'fits2image==0.4.3',
        'Markdown==3.3.2',  # django-rest-framework doc headers require this to support Markdown
        'numpy==1.19.2',
<<<<<<< HEAD
        'pillow==8.0.1',
        'plotly==4.11.0',
=======
        'pillow==8.0.0',
        'plotly==4.12.0',
>>>>>>> 71a25b2d
        'python-dateutil==2.8.1',
        'requests==2.24.0',
        'specutils==1.1',
    ],
    extras_require={
        'test': ['factory_boy==3.1.0']
    },
    include_package_data=True,
)<|MERGE_RESOLUTION|>--- conflicted
+++ resolved
@@ -45,13 +45,8 @@
         'fits2image==0.4.3',
         'Markdown==3.3.2',  # django-rest-framework doc headers require this to support Markdown
         'numpy==1.19.2',
-<<<<<<< HEAD
         'pillow==8.0.1',
-        'plotly==4.11.0',
-=======
-        'pillow==8.0.0',
         'plotly==4.12.0',
->>>>>>> 71a25b2d
         'python-dateutil==2.8.1',
         'requests==2.24.0',
         'specutils==1.1',
