--- conflicted
+++ resolved
@@ -49,15 +49,11 @@
         'plotly~=5.0',
         'python-dateutil~=2.8',
         'requests~=2.25',
-        'responses~=0.23',
         'specutils~=1.8',
     ],
     extras_require={
-<<<<<<< HEAD
-        'test': ['factory_boy~=3.2.1', 'responses~=0.23'],
-=======
-        'test': ['factory_boy>=3.2.1,<3.4.0'],
->>>>>>> 1eec81aa
+        'test': ['factory_boy>=3.2.1,<3.4.0',
+                 'responses~=0.23'],
         'docs': [
             'recommonmark~=0.7',
             'sphinx>=4,<8',
