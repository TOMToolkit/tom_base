from setuptools import setup, find_packages
from os import path

here = path.abspath(path.dirname(__file__))
with open(path.join(here, 'README.md'), encoding='utf-8') as f:
    long_description = f.read()

setup(
    name='tomtoolkit',
    description='The TOM Toolkit and base modules',
    long_description=long_description,
    long_description_content_type='text/markdown',
    url='https://tomtoolkit.github.io',
    author='TOM Toolkit Project',
    author_email='dcollom@lco.global',
    classifiers=[
        'Development Status :: 3 - Alpha',
        'Intended Audience :: Science/Research',
        'License :: OSI Approved :: BSD License',
        'Operating System :: OS Independent',
        'Programming Language :: Python :: 3',
        'Programming Language :: Python :: 3.7',
        'Topic :: Scientific/Engineering :: Astronomy',
        'Topic :: Scientific/Engineering :: Physics'
    ],
    keywords=['tomtoolkit', 'astronomy', 'astrophysics', 'cosmology', 'science', 'fits', 'observatory'],
    packages=find_packages(),
    use_scm_version=True,
    setup_requires=['setuptools_scm', 'wheel'],
    install_requires=[
        'astroquery>=0.4.2',
        'astroplan==0.8',
<<<<<<< HEAD
        'astropy==5.0',
=======
        'astropy>=5.0',
>>>>>>> a6bd060e
        'beautifulsoup4~=4.9',
        'django>=3.1,<5.0',  # TOM Toolkit requires db math functions
        'djangorestframework~=3.12',
        'django-bootstrap4>=3,<22',
        'django-contrib-comments~=2.0',  # Earlier version are incompatible with Django >= 3.0
        'django-crispy-forms~=1.11',
        'django-extensions~=3.1',
        'django-filter~=21.0',
        'django-gravatar2~=1.4',
        'django-guardian~=2.3',
        'fits2image==0.4.4',
        'Markdown==3.3.4',  # django-rest-framework doc headers require this to support Markdown
        'numpy~=1.20',
        'pillow==9.0.1',
        'plotly~=5.0',
        'python-dateutil~=2.8',
        'requests~=2.25',
        'specutils==1.5.0',
    ],
    extras_require={
        'test': ['factory_boy==3.2.1'],
        'docs': [
            'recommonmark~=0.7',
            'sphinx~=4.0',
            'tom_antares',
            'tom_scimma'
        ]
    },
    include_package_data=True,
)<|MERGE_RESOLUTION|>--- conflicted
+++ resolved
@@ -30,11 +30,7 @@
     install_requires=[
         'astroquery>=0.4.2',
         'astroplan==0.8',
-<<<<<<< HEAD
-        'astropy==5.0',
-=======
         'astropy>=5.0',
->>>>>>> a6bd060e
         'beautifulsoup4~=4.9',
         'django>=3.1,<5.0',  # TOM Toolkit requires db math functions
         'djangorestframework~=3.12',
