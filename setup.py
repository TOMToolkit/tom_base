from setuptools import setup, find_packages
from os import path

here = path.abspath(path.dirname(__file__))
with open(path.join(here, 'README.md'), encoding='utf-8') as f:
    long_description = f.read()

setup(
    name='tomtoolkit',
    description='The TOM Toolkit and base modules',
    long_description=long_description,
    long_description_content_type='text/markdown',
    url='https://tomtoolkit.github.io',
    author='TOM Toolkit Project',
    author_email='dcollom@lco.global',
    classifiers=[
        'Development Status :: 3 - Alpha',
        'Intended Audience :: Science/Research',
        'License :: OSI Approved :: BSD License',
        'Operating System :: OS Independent',
        'Programming Language :: Python :: 3',
        'Programming Language :: Python :: 3.7',
        'Topic :: Scientific/Engineering :: Astronomy',
        'Topic :: Scientific/Engineering :: Physics'
    ],
    keywords=['tomtoolkit', 'astronomy', 'astrophysics', 'cosmology', 'science', 'fits', 'observatory'],
    packages=find_packages(),
    use_scm_version=True,
    setup_requires=['setuptools_scm', 'wheel'],
    install_requires=[
        'astroquery>=0.4.2',
        'astroplan==0.8',
        'astropy>=5.0',
        'beautifulsoup4~=4.9',
        'django>=3.1,<5.0',  # TOM Toolkit requires db math functions
        'djangorestframework~=3.12',
        'django-bootstrap4>=3,<22',
        'django-contrib-comments~=2.0',  # Earlier version are incompatible with Django >= 3.0
        'django-crispy-forms~=1.11',
        'django-extensions~=3.1',
        'django-filter~=21.0',
        'django-gravatar2~=1.4',
        'django-guardian~=2.3',
<<<<<<< HEAD
        'fits2image==0.4.6',
        'Markdown==3.3.4',  # django-rest-framework doc headers require this to support Markdown
=======
        'fits2image==0.4.4',
        'Markdown==3.3.6',  # django-rest-framework doc headers require this to support Markdown
>>>>>>> 8c9d4f28
        'numpy~=1.20',
        'pillow==9.0.1',
        'plotly~=5.0',
        'python-dateutil~=2.8',
        'requests~=2.25',
        'specutils==1.5.0',
    ],
    extras_require={
        'test': ['factory_boy==3.2.1'],
        'docs': [
            'recommonmark~=0.7',
            'sphinx~=4.0',
            'tom_antares',
            'tom_scimma'
        ]
    },
    include_package_data=True,
)<|MERGE_RESOLUTION|>--- conflicted
+++ resolved
@@ -41,13 +41,8 @@
         'django-filter~=21.0',
         'django-gravatar2~=1.4',
         'django-guardian~=2.3',
-<<<<<<< HEAD
         'fits2image==0.4.6',
-        'Markdown==3.3.4',  # django-rest-framework doc headers require this to support Markdown
-=======
-        'fits2image==0.4.4',
         'Markdown==3.3.6',  # django-rest-framework doc headers require this to support Markdown
->>>>>>> 8c9d4f28
         'numpy~=1.20',
         'pillow==9.0.1',
         'plotly~=5.0',
